--- conflicted
+++ resolved
@@ -148,7 +148,6 @@
         captureUnknownFieldsValue . toSection <$> decodeEither input
           `shouldBe` Right (section Empty){sectionExtraLibraries = ["foo", "bar"]}
 
-<<<<<<< HEAD
       it "accepts pkg-configs" $ do
         let input = [i|
               pkg-configs:
@@ -157,7 +156,7 @@
               |]
         captureUnknownFieldsValue <$> decodeEither input
           `shouldBe` Right (section Empty){sectionPkgConfigs = [ "QtWebKit", "weston" ]}
-=======
+
       it "accepts extra-frameworks-dirs" $ do
         let input = [i|
               extra-frameworks-dirs:
@@ -167,6 +166,7 @@
         captureUnknownFieldsValue . toSection <$> decodeEither input
           `shouldBe` Right (section Empty){sectionExtraFrameworksDirs = ["foo", "bar"]}
 
+
       it "accepts frameworks" $ do
         let input = [i|
               frameworks:
@@ -175,7 +175,6 @@
               |]
         captureUnknownFieldsValue . toSection <$> decodeEither input
           `shouldBe` Right (section Empty){sectionFrameworks = ["foo", "bar"]}
->>>>>>> 5c0ff957
 
       context "when parsing conditionals" $ do
         it "accepts conditionals" $ do
