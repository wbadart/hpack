--- conflicted
+++ resolved
@@ -226,11 +226,7 @@
 
     context "when rendering executable section" $ do
       it "includes dependencies" $ do
-<<<<<<< HEAD
-        renderPackage_ package {packageExecutables = [(section $ executable "foo" "Main.hs") {sectionDependencies = Dependencies $ Map.fromList
-=======
-        renderPackage_ package {packageExecutables = [(section $ Executable "foo" "Main.hs" []) {sectionDependencies = Map.fromList
->>>>>>> 393e4e7a
+        renderPackage_ package {packageExecutables = [(section $ Executable "foo" "Main.hs" []) {sectionDependencies = Dependencies $ Map.fromList
         [("foo", VersionRange "== 0.1.0"), ("bar", AnyVersion)]}]} `shouldBe` unlines [
             "name: foo"
           , "version: 0.0.0"
