--- conflicted
+++ resolved
@@ -209,14 +209,10 @@
 , commonOptionsBuildable :: Maybe Bool
 , commonOptionsWhen :: Maybe (List (ConditionalSection a capture cSources jsSources))
 , commonOptionsBuildTools :: Maybe Dependencies
-<<<<<<< HEAD
+, commonOptionsPkgConfigs :: Maybe (List String)
 } deriving Generic
 
 type ParseCommonOptions a = CommonOptions a CaptureUnknownFields ParseCSources ParseJsSources
-=======
-, commonOptionsPkgConfigs :: Maybe (List String)
-} deriving (Eq, Show, Generic)
->>>>>>> 7e61a5c9
 
 instance HasFieldNames (ParseCommonOptions a)
 
